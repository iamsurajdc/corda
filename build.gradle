group 'com.r3corda'

apply plugin: 'java'
apply plugin: 'kotlin'
apply plugin: 'application'
apply plugin: 'project-report'
apply plugin: QuasarPlugin
apply plugin: 'com.github.ben-manes.versions'

allprojects {
    sourceCompatibility = 1.8
    targetCompatibility = 1.8

    tasks.withType(JavaCompile) {
        options.compilerArgs << "-Xlint:unchecked" << "-Xlint:deprecation"
    }
}

buildscript {
    ext.kotlin_version = '1.0.3'
    ext.quasar_version = '0.7.5'
    ext.asm_version = '0.5.3'
    ext.artemis_version = '1.3.0'
    ext.jackson_version = '2.8.0.rc2'
    ext.jetty_version = '9.3.9.v20160517'
    ext.jersey_version = '2.23.1'
	ext.jolokia_version = '2.0.0-M1'
    ext.assertj_version = '3.5.1'
<<<<<<< HEAD
    ext.bouncycastle_version = '1.54'
=======
    ext.log4j_version = '2.6.2'
>>>>>>> 8bdeda63

    repositories {
        mavenCentral()
        jcenter()
    }
    dependencies {
        classpath "org.jetbrains.kotlin:kotlin-gradle-plugin:$kotlin_version"

        // Can run 'gradle dependencyUpdates' to find new versions of things.
        classpath 'com.github.ben-manes:gradle-versions-plugin:0.12.0'
    }
}

allprojects {
    // Our version: bump this on release.
    group 'com.r3corda'
    version '0.2-SNAPSHOT'
}

repositories {
    mavenLocal()
    mavenCentral()
    maven {
        url 'http://oss.sonatype.org/content/repositories/snapshots'
    }
    jcenter()
}

sourceSets {
    integrationTest {
        kotlin {
            compileClasspath += main.output + test.output
            runtimeClasspath += main.output + test.output
            srcDir file('src/integration-test/kotlin')
        }
    }
    main {
        resources {
            srcDir "config/dev"
        }
    }
    test {
        resources {
            srcDir "config/test"
        }
    }
}

//noinspection GroovyAssignabilityCheck
configurations {
    // we don't want isolated.jar in classPath, since we want to test jar being dynamically loaded as an attachment
    runtime.exclude module: 'isolated'

    integrationTestCompile.extendsFrom testCompile
    integrationTestRuntime.extendsFrom testRuntime
}

// This is required for quasar. I think.
applicationDefaultJvmArgs = ["-javaagent:${configurations.quasar.singleFile}"]
// Needed by the :startScripts task
mainClassName = 'com.r3corda.demos.TraderDemoKt'

// To find potential version conflicts, run "gradle htmlDependencyReport" and then look in
// build/reports/project/dependencies/index.html for green highlighted parts of the tree.

dependencies {
    compile project(':node')

    compile "org.jetbrains.kotlin:kotlin-stdlib:$kotlin_version"
    compile "org.jetbrains.kotlin:kotlin-reflect:$kotlin_version"
    compile "org.jetbrains.kotlin:kotlin-test:$kotlin_version"
    compile "org.jetbrains.kotlinx:kotlinx-support-jdk8:0.2"
    compile 'com.squareup.okhttp3:okhttp:3.3.1'

    // Unit testing helpers.
    testCompile 'junit:junit:4.12'
    testCompile 'org.assertj:assertj-core:3.4.1'
    testCompile 'com.pholser:junit-quickcheck-core:0.6'

    // Integration test helpers
    integrationTestCompile 'junit:junit:4.12'
    integrationTestCompile 'org.assertj:assertj-core:${assertj_version}'
}

// Package up the demo programs.
task getRateFixDemo(type: CreateStartScripts) {
    mainClassName = "com.r3corda.demos.RateFixDemoKt"
    applicationName = "get-rate-fix"
    defaultJvmOpts = ["-javaagent:${configurations.quasar.singleFile}"]
    outputDir = new File(project.buildDir, 'scripts')
    classpath = jar.outputs.files + project.configurations.runtime
}

task getIRSDemo(type: CreateStartScripts) {
    mainClassName = "com.r3corda.demos.IRSDemoKt"
    applicationName = "irsdemo"
    defaultJvmOpts = ["-javaagent:${configurations.quasar.singleFile}"]
    outputDir = new File(project.buildDir, 'scripts')
    classpath = jar.outputs.files + project.configurations.runtime
}

task getTraderDemo(type: CreateStartScripts) {
    mainClassName = "com.r3corda.demos.TraderDemoKt"
    applicationName = "trader-demo"
    defaultJvmOpts = ["-javaagent:${configurations.quasar.singleFile}"]
    outputDir = new File(project.buildDir, 'scripts')
    classpath = jar.outputs.files + project.configurations.runtime
}

// Force windows script classpath to wildcard path to avoid the 'Command Line Is Too Long' issues
// with generated scripts. Include Jolokia .war explicitly as this isn't picked up by wildcard
tasks.withType(CreateStartScripts) {
    doLast {
        windowsScript.text = windowsScript
                .readLines()
                .collect { line -> line.replaceAll(~/^set CLASSPATH=.*$/, 'set CLASSPATH=%APP_HOME%/lib/*;%APP_HOME%/lib/jolokia-agent-war-'+project.ext.jolokia_version+'.war') }
                .join('\r\n')
    }
}

task integrationTest(type: Test) {
    testClassesDir = sourceSets.integrationTest.output.classesDir
    classpath = sourceSets.integrationTest.runtimeClasspath
}
test.finalizedBy(integrationTest)

tasks.withType(Test) {
    reports.html.destination = file("${reporting.baseDir}/${name}")
}

quasarScan.dependsOn('classes', 'core:classes', 'contracts:classes', 'node:classes')

applicationDistribution.into("bin") {
    from(getRateFixDemo)
    from(getIRSDemo)
    from(getTraderDemo)
    fileMode = 0755
}<|MERGE_RESOLUTION|>--- conflicted
+++ resolved
@@ -26,11 +26,8 @@
     ext.jersey_version = '2.23.1'
 	ext.jolokia_version = '2.0.0-M1'
     ext.assertj_version = '3.5.1'
-<<<<<<< HEAD
+    ext.log4j_version = '2.6.2'
     ext.bouncycastle_version = '1.54'
-=======
-    ext.log4j_version = '2.6.2'
->>>>>>> 8bdeda63
 
     repositories {
         mavenCentral()
