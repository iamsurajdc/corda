--- conflicted
+++ resolved
@@ -34,12 +34,8 @@
  *
  * @property cordappJarPaths The classpath of cordapp JARs
  */
-<<<<<<< HEAD
-class JarScanningCordappLoader private constructor(private val cordappJarPaths: List<RestrictedURL>, private val platformVersion: Int) : CordappLoaderTemplate() {
-=======
 class JarScanningCordappLoader private constructor(private val cordappJarPaths: List<RestrictedURL>,
-                                                   versionInfo: VersionInfo = VersionInfo.UNKNOWN) : CordappLoaderTemplate() {
->>>>>>> d56a80d1
+                                                   private val versionInfo: VersionInfo = VersionInfo.UNKNOWN) : CordappLoaderTemplate() {
 
     override val cordapps: List<CordappImpl> by lazy { loadCordapps() + coreCordapp }
 
@@ -61,16 +57,9 @@
          *
          * @param corDappDirectories Directories used to scan for CorDapp JARs.
          */
-<<<<<<< HEAD
-        fun fromDirectories(corDappDirectories: Iterable<Path>, platformVersion: Int): CordappLoader {
-
-            logger.info("Looking for CorDapps in ${corDappDirectories.distinct().joinToString(", ", "[", "]")}")
-            return JarScanningCordappLoader(corDappDirectories.distinct().flatMap(this::jarUrlsInDirectory).map { it.restricted() }, platformVersion)
-=======
         fun fromDirectories(corDappDirectories: Iterable<Path>, versionInfo: VersionInfo = VersionInfo.UNKNOWN): JarScanningCordappLoader {
             logger.info("Looking for CorDapps in ${corDappDirectories.distinct().joinToString(", ", "[", "]")}")
             return JarScanningCordappLoader(corDappDirectories.distinct().flatMap(this::jarUrlsInDirectory).map { it.restricted() }, versionInfo)
->>>>>>> d56a80d1
         }
 
         /**
@@ -78,13 +67,9 @@
          *
          * @param scanJars Uses the JAR URLs provided for classpath scanning and Cordapp detection.
          */
-<<<<<<< HEAD
-        fun fromJarUrls(scanJars: List<URL>, platformVersion: Int) = JarScanningCordappLoader(scanJars.map { it.restricted() }, platformVersion)
-=======
         fun fromJarUrls(scanJars: List<URL>, versionInfo: VersionInfo = VersionInfo.UNKNOWN): JarScanningCordappLoader {
             return JarScanningCordappLoader(scanJars.map { it.restricted() }, versionInfo)
         }
->>>>>>> d56a80d1
 
         private fun URL.restricted(rootPackageName: String? = null) =  RestrictedURL(this, rootPackageName)
 
@@ -105,43 +90,6 @@
                 ContractUpgradeFlow.Initiate::class.java,
                 ContractUpgradeFlow.Authorise::class.java,
                 ContractUpgradeFlow.Deauthorise::class.java)
-<<<<<<< HEAD
-
-        /** A Cordapp representing the core package which is not scanned automatically. */
-        @VisibleForTesting
-        internal val coreCordapp = CordappImpl(
-                contractClassNames = listOf(),
-                initiatedFlows = listOf(),
-                rpcFlows = coreRPCFlows,
-                serviceFlows = listOf(),
-                schedulableFlows = listOf(),
-                services = listOf(),
-                serializationWhitelists = listOf(),
-                serializationCustomSerializers = listOf(),
-                customSchemas = setOf(),
-                allFlows = listOf(),
-                jarPath = ContractUpgradeFlow.javaClass.location, // Core JAR location
-                jarHash = SecureHash.allOnesHash
-        )
-    }
-
-    private fun loadCordapps(): List<Cordapp> {
-        val unfilteredCordapps = cordappJarPaths.map { scanCordapp(it).toCordapp(it) }
-        var cordapps: MutableList<Cordapp> = mutableListOf()
-        for (cordapp in unfilteredCordapps) {
-            if (cordapp.info.minPlatformVersion > platformVersion) {
-                logger.warn("Not loading CorDapp ${cordapp.info.shortName} (${cordapp.info.vendor}) as it requires minimum platform version ${cordapp.info.minPlatformVersion} (This node is running version $platformVersion).")
-            } else {
-                cordapps.add(cordapp)
-            }
-        }
-        return cordapps
-    }
-
-    private fun RestrictedScanResult.toCordapp(url: RestrictedURL): Cordapp {
-        val name = url.url.toPath().fileName.toString().removeSuffix(".jar")
-        val info = url.url.openStream().let(::JarInputStream).use { it.manifest }.toCordappInfo(name)
-=======
     }
 
     /** A Cordapp representing the core package which is not scanned automatically. */
@@ -156,17 +104,27 @@
             serializationWhitelists = listOf(),
             serializationCustomSerializers = listOf(),
             customSchemas = setOf(),
-            info = CordappImpl.Info("corda-core", versionInfo.vendor, versionInfo.releaseVersion),
+            info = CordappImpl.Info("corda-core", versionInfo.vendor, versionInfo.releaseVersion, 1, versionInfo.platformVersion),
             allFlows = listOf(),
             jarPath = ContractUpgradeFlow.javaClass.location, // Core JAR location
             jarHash = SecureHash.allOnesHash
     )
 
-    private fun loadCordapps(): List<CordappImpl> = cordappJarPaths.map { scanCordapp(it).toCordapp(it) }
+    private fun loadCordapps(): List<CordappImpl> {
+        val unfilteredCordapps = cordappJarPaths.map { scanCordapp(it).toCordapp(it) }
+        val cordapps: MutableList<CordappImpl> = mutableListOf()
+        for (cordapp in unfilteredCordapps) {
+            if (cordapp.info.minPlatformVersion > versionInfo.platformVersion) {
+                logger.warn("Not loading CorDapp ${cordapp.info.shortName} (${cordapp.info.vendor}) as it requires minimum platform version ${cordapp.info.minPlatformVersion} (This node is running version ${versionInfo.platformVersion}).")
+            } else {
+                cordapps.add(cordapp)
+            }
+        }
+        return cordapps
+    }
 
     private fun RestrictedScanResult.toCordapp(url: RestrictedURL): CordappImpl {
         val info = url.url.openStream().let(::JarInputStream).use { it.manifest }.toCordappInfo(CordappImpl.jarName(url.url))
->>>>>>> d56a80d1
         return CordappImpl(
                 findContractClassNames(this),
                 findInitiatedFlows(this),
@@ -180,12 +138,7 @@
                 findAllFlows(this),
                 url.url,
                 info,
-<<<<<<< HEAD
-                getJarHash(url.url),
-                name
-=======
                 getJarHash(url.url)
->>>>>>> d56a80d1
         )
     }
 
